--- conflicted
+++ resolved
@@ -488,16 +488,11 @@
         );
 
         self.establish_relationships().context("establishing relationships")?;
-<<<<<<< HEAD
-        self.regenerate_crypto(rsa_pool, crypto_customizations)
-            .context("regenerating crypto")?;
-=======
         log::info!("Established relationships between crypto objects");
 
         self.regenerate_crypto(rsa_pool, crypto_customizations)
             .context("regenerating crypto")?;
         log::info!("Regenerated all crypto objects");
->>>>>>> 9719b3c4
 
         Ok(())
     }
