use crate::{config::path::ConfigPath, k8s_etcd::InMemoryK8sEtcd};
use anyhow::{Context, Result};
use std::{path::Path, sync::Arc};

mod etcd_rename;
mod filesystem_rename;

pub(crate) async fn rename_all(
    etcd_client: &Arc<InMemoryK8sEtcd>,
    hostname: &str,
<<<<<<< HEAD
    static_dirs: &[ConfigPath],
    static_files: &[ConfigPath],
=======
    dirs: &[ConfigPath],
    files: &[ConfigPath],
>>>>>>> 9719b3c4
) -> Result<()> {
    let original_hostname = fix_etcd_resources(etcd_client, hostname).await.context("renaming etcd resources")?;

    fix_filesystem_resources(&original_hostname, hostname, dirs, files)
        .await
        .context("renaming filesystem resources")?;

    Ok(())
}

<<<<<<< HEAD
async fn fix_filesystem_resources(
    original_hostname: &str,
    hostname: &str,
    static_dirs: &[ConfigPath],
    static_files: &[ConfigPath],
) -> Result<()> {
    for dir in static_dirs {
=======
async fn fix_filesystem_resources(original_hostname: &str, hostname: &str, dirs: &[ConfigPath], files: &[ConfigPath]) -> Result<()> {
    for dir in dirs {
>>>>>>> 9719b3c4
        fix_dir_resources(original_hostname, hostname, dir).await?;
    }

    for file in files {
        fix_file_resources(original_hostname, hostname, file).await?;
    }

    Ok(())
}

async fn fix_dir_resources(original_hostname: &str, hostname: &str, dir: &Path) -> Result<()> {
    filesystem_rename::fix_filesystem_etcd_static_pods(original_hostname, hostname, dir)
        .await
        .context("fixing etcd static pods")?;

    filesystem_rename::fix_filesystem_etcd_configmap_pod_yaml(original_hostname, hostname, dir)
        .await
        .context("fixing etcd static pod configmap pod yaml")?;

    filesystem_rename::fix_filesystem_etcd_scripts_cluster_backup_sh(original_hostname, hostname, dir)
        .await
        .context("fixing etcd scripts cluster-backup.sh")?;

    filesystem_rename::fix_filesystem_etcd_scripts_etcd_env(original_hostname, hostname, dir)
        .await
        .context("fixing etcd scripts etcd.env")?;

    filesystem_rename::fix_filesystem_kapi_startup_monitor_pod(hostname, dir)
        .await
        .context("fixing kube-apiserver-startup-monitor-pod")?;

    filesystem_rename::fix_filesystem_kapi_startup_monitor_configmap_pod_yaml(original_hostname, hostname, dir)
        .await
        .context("fixing kube-apiserver-startup-monitor-pod configmap pod yaml")?;

    filesystem_rename::fix_filesystem_etcd_all_certs(original_hostname, hostname, dir)
        .await
        .context("renaming etcd-{peer,serving,serving-metrics}-*.{crt,key} etcd-all-certs secrets")?;

    Ok(())
}

async fn fix_file_resources(_original_hostname: &str, _hostname: &str, _file: &Path) -> Result<()> {
    Ok(())
}

async fn fix_etcd_resources(etcd_client: &Arc<InMemoryK8sEtcd>, hostname: &str) -> Result<String> {
    let original_hostname = etcd_rename::fix_etcd_all_certs(etcd_client, hostname)
        .await
        .context("fixing etcd-all-certs")?;
    etcd_rename::fix_etcd_secrets(etcd_client, &original_hostname, hostname)
        .await
        .context("fixing etcd secrets")?;
    etcd_rename::fix_etcd_pod(etcd_client, &original_hostname, hostname)
        .await
        .context("fixing etcd-pod")?;
    etcd_rename::fix_etcd_scripts(etcd_client, &original_hostname, hostname)
        .await
        .context("fixing etcd-scripts")?;
    etcd_rename::fix_kubeapiservers_cluster(etcd_client, hostname)
        .await
        .context("fixing kubeapiservers/cluster")?;
    etcd_rename::fix_kubeschedulers_cluster(etcd_client, hostname)
        .await
        .context("fixing kubeschedulers/cluster")?;
    etcd_rename::fix_kubecontrollermanagers_cluster(etcd_client, hostname)
        .await
        .context("fixing kubecontrollermanagers/cluster")?;
    etcd_rename::fix_etcds_cluster(etcd_client, hostname)
        .await
        .context("fixing etcds/cluster")?;

    Ok(original_hostname)
}<|MERGE_RESOLUTION|>--- conflicted
+++ resolved
@@ -8,13 +8,8 @@
 pub(crate) async fn rename_all(
     etcd_client: &Arc<InMemoryK8sEtcd>,
     hostname: &str,
-<<<<<<< HEAD
-    static_dirs: &[ConfigPath],
-    static_files: &[ConfigPath],
-=======
     dirs: &[ConfigPath],
     files: &[ConfigPath],
->>>>>>> 9719b3c4
 ) -> Result<()> {
     let original_hostname = fix_etcd_resources(etcd_client, hostname).await.context("renaming etcd resources")?;
 
@@ -25,18 +20,8 @@
     Ok(())
 }
 
-<<<<<<< HEAD
-async fn fix_filesystem_resources(
-    original_hostname: &str,
-    hostname: &str,
-    static_dirs: &[ConfigPath],
-    static_files: &[ConfigPath],
-) -> Result<()> {
-    for dir in static_dirs {
-=======
 async fn fix_filesystem_resources(original_hostname: &str, hostname: &str, dirs: &[ConfigPath], files: &[ConfigPath]) -> Result<()> {
     for dir in dirs {
->>>>>>> 9719b3c4
         fix_dir_resources(original_hostname, hostname, dir).await?;
     }
 
