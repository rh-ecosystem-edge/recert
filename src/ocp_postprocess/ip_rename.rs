--- conflicted
+++ resolved
@@ -5,16 +5,7 @@
 mod etcd_rename;
 mod filesystem_rename;
 
-<<<<<<< HEAD
-pub(crate) async fn rename_all(
-    etcd_client: &Arc<InMemoryK8sEtcd>,
-    ip: &str,
-    static_dirs: &[ConfigPath],
-    static_files: &[ConfigPath],
-) -> Result<()> {
-=======
 pub(crate) async fn rename_all(etcd_client: &Arc<InMemoryK8sEtcd>, ip: &str, dirs: &[ConfigPath], files: &[ConfigPath]) -> Result<()> {
->>>>>>> 9719b3c4
     let original_ip = fix_etcd_resources(etcd_client, ip).await.context("renaming etcd resources")?;
 
     fix_filesystem_resources(&original_ip, ip, dirs, files)
@@ -24,13 +15,8 @@
     Ok(())
 }
 
-<<<<<<< HEAD
-async fn fix_filesystem_resources(original_ip: &str, ip: &str, static_dirs: &[ConfigPath], static_files: &[ConfigPath]) -> Result<()> {
-    for dir in static_dirs {
-=======
 async fn fix_filesystem_resources(original_ip: &str, ip: &str, dirs: &[ConfigPath], files: &[ConfigPath]) -> Result<()> {
     for dir in dirs {
->>>>>>> 9719b3c4
         fix_dir_resources(original_ip, ip, dir).await?;
     }
 
