use self::{cli::Cli, path::ConfigPath};
use crate::{
    cluster_crypto::REDACT_SECRETS,
    cnsanreplace::{CnSanReplace, CnSanReplaceRules},
<<<<<<< HEAD
    ocp_postprocess::{cluster_domain_rename::params::ClusterNamesRename, proxy_rename::args::Proxy},
=======
    ocp_postprocess::{
        additional_trust_bundle::params::{parse_additional_trust_bundle, ProxyAdditionalTrustBundle},
        cluster_domain_rename::params::ClusterNamesRename,
        proxy_rename::args::Proxy,
    },
>>>>>>> 9719b3c4
    use_cert::{UseCert, UseCertRules},
    use_key::{UseKey, UseKeyRules},
};
use anyhow::{ensure, Context, Result};
use clap::Parser;
use itertools::Itertools;
use serde::Serialize;
use serde_json::Value;
<<<<<<< HEAD
use std::{env, path::PathBuf, sync::atomic::Ordering::Relaxed};
=======
use std::{env, sync::atomic::Ordering::Relaxed};
>>>>>>> 9719b3c4

#[cfg(test)]
use serde_json::json;

mod cli;
pub(crate) mod path;

/// All the user requested customizations, coalesced into a single struct for convenience
#[derive(serde::Serialize)]
pub(crate) struct CryptoCustomizations {
    pub(crate) dirs: Vec<ConfigPath>,
    pub(crate) files: Vec<ConfigPath>,
    pub(crate) cn_san_replace_rules: CnSanReplaceRules,
    pub(crate) use_key_rules: UseKeyRules,
    pub(crate) use_cert_rules: UseCertRules,
    pub(crate) extend_expiration: bool,
    pub(crate) force_expire: bool,
}

#[derive(serde::Serialize)]
pub(crate) struct ClusterCustomizations {
    pub(crate) dirs: Vec<ConfigPath>,
    pub(crate) files: Vec<ConfigPath>,
    pub(crate) cluster_rename: Option<ClusterNamesRename>,
    pub(crate) hostname: Option<String>,
    pub(crate) ip: Option<String>,
    pub(crate) proxy: Option<Proxy>,
    pub(crate) install_config: Option<String>,
    pub(crate) kubeadmin_password_hash: Option<String>,
    #[serde(serialize_with = "redact")]
    pub(crate) pull_secret: Option<String>,
<<<<<<< HEAD
    pub(crate) additional_trust_bundle: Option<String>,
    pub(crate) machine_network_cidr: Option<String>,
=======
    pub(crate) user_ca_bundle: Option<String>,
    pub(crate) proxy_trusted_ca_bundle: Option<ProxyAdditionalTrustBundle>,
    pub(crate) machine_network_cidr: Option<String>,
    pub(crate) chrony_config: Option<String>,
>>>>>>> 9719b3c4
}

/// All parsed CLI arguments, coalesced into a single struct for convenience
#[derive(serde::Serialize)]
pub(crate) struct RecertConfig {
    pub(crate) dry_run: bool,
    pub(crate) postprocess_only: bool,
    pub(crate) etcd_endpoint: Option<String>,
    pub(crate) crypto_customizations: CryptoCustomizations,
    pub(crate) cluster_customizations: ClusterCustomizations,
    pub(crate) threads: Option<usize>,
    pub(crate) regenerate_server_ssh_keys: Option<ConfigPath>,
    pub(crate) summary_file: Option<ConfigPath>,
    pub(crate) summary_file_clean: Option<ConfigPath>,

    #[serde(serialize_with = "config_file_raw_optionally_redacted")]
    pub(crate) config_file_raw: Option<String>,
    pub(crate) cli_raw: Option<String>,
}

// This is a custom serializer for config_file_raw that redacts the entire field incase any of the
// use_key_rule values have a newline in them (as a newline indicates that the user provided raw
// private keys instead of file paths)
//
// A bit hacky but couldn't find a better way to do this
//
// Also redacts the entire field if the config contains a pull secret
fn config_file_raw_optionally_redacted<S: serde::Serializer>(config_file_raw: &Option<String>, serializer: S) -> Result<S::Ok, S::Error> {
    if REDACT_SECRETS.load(Relaxed) {
        if let Some(config_file_raw) = config_file_raw {
            let value: Result<Value, serde_yaml::Error> = serde_yaml::from_slice(config_file_raw.as_bytes());

            match value {
                Ok(value) => {
                    if value.get("pull_secret").is_some() {
                        return "<redacted due to inclusion of pull secret in config>".serialize(serializer);
                    }
                    if let Some(value) = value.get("use_key_rules") {
                        match value.as_array() {
                            Some(seq) => {
                                for value in seq {
                                    match value.as_str() {
                                        Some(value) => {
                                            if value.contains('\n') {
                                                return "<redacted due to inclusion of raw private keys in config>".serialize(serializer);
                                            }
                                        }
                                        None => return "<failed to decode for redaction - non-string use_key rule>".serialize(serializer),
                                    }
                                }
                            }
                            None => return "<failed to decode for redaction - use_key_rules is not an array>".serialize(serializer),
                        }
                    }
                }
                Err(_) => return "<failed to decode for redaction - not valid YAML>".serialize(serializer),
            }
        } else {
            return serializer.serialize_none();
        }
    }

    config_file_raw.serialize(serializer)
}

fn redact<S: serde::Serializer>(value: &Option<String>, serializer: S) -> Result<S::Ok, S::Error> {
    if REDACT_SECRETS.load(Relaxed) {
        "<redacted>".serialize(serializer)
    } else {
        value.serialize(serializer)
    }
}

impl RecertConfig {
    #[cfg(test)]
    fn empty() -> Result<RecertConfig> {
        Ok(RecertConfig {
            dry_run: true,
            etcd_endpoint: None,
            crypto_customizations: CryptoCustomizations {
                dirs: vec![],
                files: vec![],
                cn_san_replace_rules: parse_cs_san_rules(json!([]))?,
                use_key_rules: parse_use_key_rules(json!([]))?,
                use_cert_rules: parse_cert_rules(json!([]))?,
                extend_expiration: false,
                force_expire: false,
            },
            cluster_customizations: ClusterCustomizations {
                dirs: vec![],
                files: vec![],
                cluster_rename: None,
                hostname: None,
                ip: None,
                kubeadmin_password_hash: None,
                pull_secret: None,
<<<<<<< HEAD
                additional_trust_bundle: None,
                proxy: None,
                install_config: None,
                machine_network_cidr: None,
=======
                proxy: None,
                install_config: None,
                machine_network_cidr: None,
                user_ca_bundle: None,
                proxy_trusted_ca_bundle: None,
                chrony_config: None,
>>>>>>> 9719b3c4
            },
            threads: None,
            regenerate_server_ssh_keys: None,
            summary_file: None,
            summary_file_clean: None,
            config_file_raw: None,
            cli_raw: None,
<<<<<<< HEAD
=======
            postprocess_only: false,
>>>>>>> 9719b3c4
        })
    }

    pub(crate) fn parse_from_config_file(config_bytes: &[u8]) -> Result<Self> {
        let value: Value = serde_yaml::from_slice(config_bytes)?;

        let mut value = value.as_object().context("config file must be a YAML object")?.clone();

        let (crypto_dirs, crypto_files, cluster_customization_dirs, cluster_customization_files) = parse_dir_file_config(&mut value)?;

        let cn_san_replace_rules = match value.remove("cn_san_replace_rules") {
            Some(value) => parse_cs_san_rules(value)?,
            None => CnSanReplaceRules(vec![]),
        };
        let use_key_rules = match value.remove("use_key_rules") {
            Some(value) => parse_use_key_rules(value)?,
            None => UseKeyRules(vec![]),
        };
        let use_cert_rules = match value.remove("use_cert_rules") {
            Some(value) => parse_cert_rules(value)?,
            None => UseCertRules(vec![]),
        };
        let extend_expiration = value
            .remove("extend_expiration")
            .unwrap_or(Value::Bool(false))
            .as_bool()
            .context("extend_expiration must be a boolean")?;
        let force_expire = value
            .remove("force_expire")
            .unwrap_or(Value::Bool(false))
            .as_bool()
            .context("force_expire must be a boolean")?;
        let cluster_rename = match value.remove("cluster_rename") {
            Some(value) => Some(
                ClusterNamesRename::parse(value.as_str().context("cluster_rename must be a string")?).context(format!(
                    "cluster_rename {}",
                    value.as_str().context("cluster_rename must be a string")?
                ))?,
            ),
            None => None,
        };
        let hostname = match value.remove("hostname") {
            Some(value) => Some(value.as_str().context("hostname must be a string")?.to_string()),
            None => None,
        };
        let ip = match value.remove("ip") {
            Some(value) => Some(value.as_str().context("ip must be a string")?.to_string()),
            None => None,
        };
        let pull_secret = match value.remove("pull_secret") {
            Some(value) => Some(value.as_str().context("pull_secret must be a string")?.to_string()),
            None => None,
        };
        let proxy = match value.remove("proxy") {
            Some(value) => Some(
                Proxy::parse(value.as_str().context("proxy must be a string")?)
                    .context(format!("proxy {}", value.as_str().context("proxy must be a string")?))?,
            ),
            None => None,
        };
        let install_config = match value.remove("install_config") {
            Some(value) => Some(value.as_str().context("install_config must be a string")?.to_string()),
            None => None,
        };
        let set_kubeadmin_password_hash = match value.remove("kubeadmin_password_hash") {
            Some(value) => Some(value.as_str().context("set_kubeadmin_password_hash must be a string")?.to_string()),
            None => None,
        };
<<<<<<< HEAD
        let additional_trust_bundle = match value.remove("additional_trust_bundle") {
=======
        let user_ca_bundle = match value.remove("user_ca_bundle") {
>>>>>>> 9719b3c4
            Some(value) => Some(parse_additional_trust_bundle(
                value.as_str().context("additional_trust_bundle must be a string")?,
            )?),
            None => None,
        };
<<<<<<< HEAD
        let machine_network_cidr = match value.remove("machine_network_cidr") {
            Some(value) => Some(value.as_str().context("machine_network_cidr must be a string")?.to_string()),
            None => None,
        };
        let dry_run = value
            .remove("dry_run")
            .unwrap_or(Value::Bool(false))
            .as_bool()
            .context("dry_run must be a boolean")?;
        let etcd_endpoint = match value.remove("etcd_endpoint") {
            Some(value) => Some(value.as_str().context("etcd_endpoint must be a string")?.to_string()),
            None => None,
        };
        let threads = match value.remove("threads") {
            Some(value) => parse_threads(value)?,
            None => None,
        };
=======
        let proxy_trusted_ca_bundle = match value.remove("proxy_trusted_ca_bundle") {
            Some(value) => Some(
                ProxyAdditionalTrustBundle::parse(value.as_str().context("proxy_trusted_ca_bundle must be a string")?).context(format!(
                    "proxy_trusted_ca_bundle {}",
                    value.as_str().context("proxy_trusted_ca_bundle must be a string")?
                ))?,
            ),
            None => None,
        };
        let machine_network_cidr = match value.remove("machine_network_cidr") {
            Some(value) => Some(value.as_str().context("machine_network_cidr must be a string")?.to_string()),
            None => None,
        };
        let chrony_config = match value.remove("chrony_config") {
            Some(value) => Some(value.as_str().context("chrony_config must be a string")?.to_string()),
            None => None,
        };

        let dry_run = value
            .remove("dry_run")
            .unwrap_or(Value::Bool(false))
            .as_bool()
            .context("dry_run must be a boolean")?;
        let etcd_endpoint = match value.remove("etcd_endpoint") {
            Some(value) => Some(value.as_str().context("etcd_endpoint must be a string")?.to_string()),
            None => None,
        };
        let threads = match value.remove("threads") {
            Some(value) => parse_threads(value)?,
            None => None,
        };
>>>>>>> 9719b3c4
        let regenerate_server_ssh_keys = match value.remove("regenerate_server_ssh_keys") {
            Some(value) => parse_server_ssh_keys(value)?,
            None => None,
        };
        let summary_file = match value.remove("summary_file") {
            Some(value) => parse_summary_file(value)?,
            None => None,
        };
        let summary_file_clean = match value.remove("summary_file_clean") {
            Some(value) => parse_summary_file_clean(value)?,
            None => None,
        };
        let postprocess_only = value
            .remove("postprocess_only")
            .unwrap_or(Value::Bool(false))
            .as_bool()
            .context("postprocess_only must be a boolean")?;

        ensure!(
            value.is_empty(),
            "unknown keys {:?} in config file",
            value.keys().map(|key| key.to_string()).join(", ")
        );

        let crypto_customizations = CryptoCustomizations {
            dirs: crypto_dirs,
            files: crypto_files,
            cn_san_replace_rules,
            use_key_rules,
            use_cert_rules,
            extend_expiration,
            force_expire,
        };

        let cluster_customizations = ClusterCustomizations {
            dirs: cluster_customization_dirs,
            files: cluster_customization_files,
            cluster_rename,
            hostname,
            ip,
            kubeadmin_password_hash: set_kubeadmin_password_hash,
            pull_secret,
<<<<<<< HEAD
            additional_trust_bundle,
            proxy,
            install_config,
            machine_network_cidr,
=======
            user_ca_bundle,
            proxy_trusted_ca_bundle,
            proxy,
            install_config,
            machine_network_cidr,
            chrony_config,
>>>>>>> 9719b3c4
        };

        let recert_config = Self {
            dry_run,
            etcd_endpoint,
            crypto_customizations,
            cluster_customizations,
            threads,
            regenerate_server_ssh_keys,
            summary_file,
            summary_file_clean,
            cli_raw: None,
            config_file_raw: Some(String::from_utf8_lossy(config_bytes).to_string()),
            postprocess_only,
        };

        ensure!(
            !(recert_config.crypto_customizations.extend_expiration && recert_config.crypto_customizations.force_expire),
            "extend_expiration and force_expire are mutually exclusive"
        );

        ensure!(
            !(recert_config.dry_run && recert_config.crypto_customizations.force_expire),
            "dry_run and force_expire are mutually exclusive"
        );

        ensure!(
            !(recert_config.dry_run && recert_config.crypto_customizations.extend_expiration),
            "dry_run and extend_expiration are mutually exclusive"
        );

        Ok(recert_config)
    }

    pub(crate) fn parse_from_cli(cli: Cli) -> Result<Self> {
        Ok(Self {
            dry_run: cli.dry_run,
            postprocess_only: cli.postprocess_only,
            etcd_endpoint: cli.etcd_endpoint,
            crypto_customizations: CryptoCustomizations {
                dirs: if cli.static_dir.is_empty() {
                    cli.crypto_dir.into_iter().map(ConfigPath::from).collect()
                } else {
                    cli.static_dir.clone().into_iter().map(ConfigPath::from).collect()
                },
                files: if cli.static_file.is_empty() {
                    cli.crypto_file.into_iter().map(ConfigPath::from).collect()
                } else {
                    cli.static_file.clone().into_iter().map(ConfigPath::from).collect()
                },
                cn_san_replace_rules: CnSanReplaceRules(cli.cn_san_replace),
                use_key_rules: UseKeyRules(cli.use_key),
                use_cert_rules: UseCertRules(cli.use_cert),
                extend_expiration: cli.extend_expiration,
                force_expire: cli.force_expire,
            },
            cluster_customizations: ClusterCustomizations {
                dirs: if cli.static_dir.is_empty() {
                    cli.cluster_customization_dir.into_iter().map(ConfigPath::from).collect()
                } else {
                    cli.static_dir.into_iter().map(ConfigPath::from).collect()
                },
                files: if cli.static_file.is_empty() {
                    cli.cluster_customization_file.into_iter().map(ConfigPath::from).collect()
                } else {
                    cli.static_file.into_iter().map(ConfigPath::from).collect()
                },
                cluster_rename: cli.cluster_rename,
                hostname: cli.hostname,
                ip: cli.ip,
                proxy: cli.proxy,
                install_config: cli.install_config,
                kubeadmin_password_hash: cli.kubeadmin_password_hash,
                pull_secret: cli.pull_secret,
<<<<<<< HEAD
                additional_trust_bundle: cli.additional_trust_bundle,
                machine_network_cidr: cli.machine_network_cidr,
=======
                user_ca_bundle: cli.user_ca_bundle,
                proxy_trusted_ca_bundle: cli.proxy_trusted_ca_bundle,
                machine_network_cidr: cli.machine_network_cidr,
                chrony_config: cli.chrony_config,
>>>>>>> 9719b3c4
            },
            threads: cli.threads,
            regenerate_server_ssh_keys: cli.regenerate_server_ssh_keys.map(ConfigPath::from),
            summary_file: cli.summary_file.map(ConfigPath::from),
            summary_file_clean: cli.summary_file_clean.map(ConfigPath::from),

            config_file_raw: None,
            cli_raw: Some(serde_json::to_string(&env::args().collect::<Vec<String>>())?),
        })
    }

    pub(crate) fn load() -> Result<Self> {
        Ok(match std::env::var("RECERT_CONFIG") {
            Ok(var) => {
                ensure_no_cli_args()?;
                RecertConfig::parse_from_config_file(&std::fs::read(&var).context(format!("reading RECERT_CONFIG file {}", var))?)
                    .context(format!("parsing RECERT_CONFIG file {}", var))?
            }
            Err(_) => RecertConfig::parse_from_cli(Cli::parse()).context("CLI parsing")?,
        })
    }
}

<<<<<<< HEAD
=======
fn ensure_no_cli_args() -> Result<()> {
    let num_args = std::env::args().len();

    ensure!(
        num_args == 1,
        "RECERT_CONFIG is set, but there are {num_args} CLI arguments. RECERT_CONFIG is meant to be used with no arguments."
    );

    Ok(())
}

>>>>>>> 9719b3c4
fn parse_summary_file_clean(value: Value) -> Result<Option<ConfigPath>> {
    Ok(Some(
        ConfigPath::new(value.as_str().context("summary_file_clean must be a string")?).context(format!(
            "summary_file_clean {}",
            value.as_str().context("summary_file_clean must be a string")?
        ))?,
    ))
}

fn parse_summary_file(value: Value) -> Result<Option<ConfigPath>> {
    Ok(Some(
        ConfigPath::new(value.as_str().context("summary_file must be a string")?)
            .context(format!("summary_file {}", value.as_str().context("summary_file must be a string")?))?,
    ))
}

fn parse_server_ssh_keys(value: Value) -> Result<Option<ConfigPath>> {
    let config_path = ConfigPath::new(value.as_str().context("regenerate_server_ssh_keys must be a string")?).context(format!(
        "regenerate_server_ssh_keys {}",
        value.as_str().context("regenerate_server_ssh_keys must be a string")?
    ))?;
    ensure!(config_path.try_exists()?, "regenerate_server_ssh_keys must exist");
    ensure!(config_path.is_dir(), "regenerate_server_ssh_keys must be a directory");
    Ok(Some(config_path))
}

fn parse_threads(value: Value) -> Result<Option<usize>> {
    Ok(Some(
        value
            .as_u64()
            .context("threads must be an integer")?
            .try_into()
            .context("threads must be an integer")?,
    ))
}

fn parse_cert_rules(value: Value) -> Result<UseCertRules> {
    Ok(UseCertRules(
        value
            .as_array()
            .context("use_cert_rules must be an array")?
            .iter()
            .map(|value| {
                UseCert::parse(value.as_str().context("use_cert_rules must be an array of strings")?).context(format!(
                    "use_cert_rule {}",
                    value.as_str().context("use_cert_rules must be an array of strings")?
                ))
            })
            .collect::<Result<Vec<UseCert>>>()?,
    ))
}

fn parse_use_key_rules(value: Value) -> Result<UseKeyRules> {
    Ok(UseKeyRules(
        value
            .as_array()
            .context("use_key_rules must be an array")?
            .iter()
            .map(|value| {
                UseKey::parse(value.as_str().context("use_key_rules must be an array of strings")?).context(format!(
                    "use_key_rule {}",
                    value.as_str().context("use_key_rules must be an array of strings")?
                ))
            })
            .collect::<Result<Vec<UseKey>>>()?,
    ))
}

fn parse_cs_san_rules(value: Value) -> Result<CnSanReplaceRules> {
    Ok(CnSanReplaceRules(
        value
            .as_array()
            .context("cn_san_replace_rules must be an array")?
            .iter()
            .map(|value| {
                CnSanReplace::parse(value.as_str().context("cn_san_replace_rules must be an array of strings")?).context(format!(
                    "cn_san_replace_rule {}",
                    value.as_str().context("cn_san_replace_rules must be an array of strings")?
                ))
            })
            .collect::<Result<Vec<CnSanReplace>>>()?,
    ))
}

#[allow(clippy::type_complexity)]
fn parse_dir_file_config(
    value: &mut serde_json::Map<String, Value>,
) -> Result<(Vec<ConfigPath>, Vec<ConfigPath>, Vec<ConfigPath>, Vec<ConfigPath>)> {
    let static_dirs = match value.remove("static_dirs") {
        Some(value) => {
            ensure!(
                value.get("crypto_dirs").is_none(),
                "static_dirs and crypto_dirs are mutually exclusive"
            );
            ensure!(
                value.get("cluster_customization_dirs").is_none(),
                "static_dirs and cluster_customization_dirs are mutually exclusive"
            );
            ensure!(
                value.get("additional_trust_bundle").is_none(),
                "static_dirs and cluster_customization_dirs are mutually exclusive"
            );

            value
                .as_array()
                .context("static_dirs must be an array")?
                .iter()
                .map(|value| {
                    let config_path = ConfigPath::new(value.as_str().context("static_dirs must be an array of strings")?).context(
                        format!("config dir {}", value.as_str().context("static_dirs must be an array of strings")?),
                    )?;

                    ensure!(config_path.try_exists()?, format!("static_dir must exist: {}", config_path));
                    ensure!(config_path.is_dir(), format!("static_dir must be a directory: {}", config_path));

                    Ok(config_path)
                })
                .collect::<Result<Vec<ConfigPath>>>()?
        }
        None => vec![],
    };
    let static_files = match value.remove("static_files") {
        Some(value) => {
            ensure!(
                value.get("crypto_files").is_none(),
                "static_files and crypto_files are mutually exclusive"
            );
            ensure!(
                value.get("cluster_customization_files").is_none(),
                "static_files and cluster_customization_files are mutually exclusive"
            );
            ensure!(
                value.get("additional_trust_bundle").is_none(),
                "static_files and cluster_customization_files are mutually exclusive"
            );

            value
                .as_array()
                .context("static_files must be an array")?
                .iter()
                .map(|value| {
                    let config_path =
                        ConfigPath::new(value.as_str().context("static_files must be an array of strings")?).context(format!(
                            "config file {}",
                            value.as_str().context("static_files must be an array of strings")?
                        ))?;

                    ensure!(config_path.try_exists()?, format!("static_file must exist: {}", config_path));
                    ensure!(config_path.is_file(), format!("static_file must be a file: {}", config_path));

                    Ok(config_path)
                })
                .collect::<Result<Vec<ConfigPath>>>()?
        }
        None => vec![],
    };
    let crypto_dirs = if static_dirs.is_empty() {
        match value.remove("crypto_dirs") {
            Some(value) => value
                .as_array()
                .context("crypto_dirs must be an array")?
                .iter()
                .map(|value| {
                    let config_path = ConfigPath::new(value.as_str().context("crypto_dirs must be an array of strings")?).context(
                        format!("crypto dir {}", value.as_str().context("crypto_dirs must be an array of strings")?),
                    )?;

                    ensure!(config_path.try_exists()?, format!("crypto_dir must exist: {}", config_path));
                    ensure!(config_path.is_dir(), format!("crypto_dir must be a directory: {}", config_path));

                    Ok(config_path)
                })
                .collect::<Result<Vec<ConfigPath>>>()?,
            None => vec![],
        }
    } else {
        static_dirs.clone()
    };
    let crypto_files = if static_files.is_empty() {
        match value.remove("crypto_files") {
            Some(value) => value
                .as_array()
                .context("crypto_files must be an array")?
                .iter()
                .map(|value| {
                    let config_path =
                        ConfigPath::new(value.as_str().context("crypto_files must be an array of strings")?).context(format!(
                            "crypto file {}",
                            value.as_str().context("crypto_files must be an array of strings")?
                        ))?;

                    ensure!(config_path.try_exists()?, format!("crypto_file must exist: {}", config_path));
                    ensure!(config_path.is_file(), format!("crypto_file must be a file: {}", config_path));

                    Ok(config_path)
                })
                .collect::<Result<Vec<ConfigPath>>>()?,
            None => vec![],
        }
    } else {
        static_files.clone()
    };

    let cluster_customization_dirs = if static_dirs.is_empty() {
        match value.remove("cluster_customization_dirs") {
            Some(value) => value
                .as_array()
                .context("cluster_customization_dirs must be an array")?
                .iter()
                .map(|value| {
                    let config_path = ConfigPath::new(value.as_str().context("cluster_customization_dirs must be an array of strings")?)
                        .context(format!(
                            "cluster_customization dir {}",
                            value.as_str().context("cluster_customization_dirs must be an array of strings")?
                        ))?;

                    ensure!(
                        config_path.try_exists()?,
                        format!("cluster_customization_dir must exist: {}", config_path)
                    );
                    ensure!(
                        config_path.is_dir(),
                        format!("cluster_customization_dir must be a directory: {}", config_path)
                    );

                    Ok(config_path)
                })
                .collect::<Result<Vec<ConfigPath>>>()?,
            None => vec![],
        }
    } else {
        static_dirs
    };

    let cluster_customization_files = if static_files.is_empty() {
        match value.remove("cluster_customization_files") {
            Some(value) => value
                .as_array()
                .context("cluster_customization_files must be an array")?
                .iter()
                .map(|value| {
                    let config_path = ConfigPath::new(value.as_str().context("cluster_customization_files must be an array of strings")?)
                        .context(format!(
                        "cluster_customization file {}",
                        value.as_str().context("cluster_customization_files must be an array of strings")?
                    ))?;

                    ensure!(
                        config_path.try_exists()?,
                        format!("cluster_customization_file must exist: {}", config_path)
                    );
                    ensure!(
                        config_path.is_file(),
                        format!("cluster_customization_file must be a file: {}", config_path)
                    );

                    Ok(config_path)
                })
                .collect::<Result<Vec<ConfigPath>>>()?,
            None => vec![],
        }
    } else {
        static_files
    };
    Ok((crypto_dirs, crypto_files, cluster_customization_dirs, cluster_customization_files))
}

<<<<<<< HEAD
pub(crate) fn parse_additional_trust_bundle(value: &str) -> Result<String> {
    let bundle = if !value.contains('\n') {
        let path = PathBuf::from(&value);

        ensure!(path.try_exists()?, "additional_trust_bundle must exist");
        ensure!(path.is_file(), "additional_trust_bundle must be a file");

        String::from_utf8(std::fs::read(&path).context("failed to read additional_trust_bundle")?)
            .context("additional_trust_bundle must be valid UTF-8")?
    } else {
        value.to_string()
    };

    let pems = pem::parse_many(bundle.as_bytes()).context("additional_trust_bundle must be valid PEM")?;

    ensure!(!pems.is_empty(), "additional_trust_bundle must contain at least one certificate");

    ensure!(
        pems.iter().all(|pem| pem.tag() == "CERTIFICATE"),
        "additional_trust_bundle must contain only certificates"
    );

    // After parsing, we still return the raw bundle, as OpenShift also preserves the original
    // comments and whitespace in the user's additional trust bundle
    Ok(bundle)
}

=======
>>>>>>> 9719b3c4
#[cfg(test)]
mod tests {
    use super::*;
    use serial_test::serial;

    #[test]
    #[serial]
    fn test_redact_config_file_raw_private_keys() {
        let raw_config = r#"
use_key_rules:
- /path/to/key
- |
  -----BEGIN RSA PRIVATE KEY-----
  MIIEpAIBAAKCAQEA
"#;

        let mut config = RecertConfig::empty().unwrap();

        config.config_file_raw = Some(raw_config.to_string());

        assert!(serde_json::to_string(&config).unwrap().contains("MIIEpAIBAAKCAQEA"),);
        REDACT_SECRETS.store(true, Relaxed);
        assert!(!serde_json::to_string(&config).unwrap().contains("MIIEpAIBAAKCAQEA"),);
        REDACT_SECRETS.store(false, Relaxed);
    }

    #[test]
    #[serial]
    fn test_redact_config_file_raw_pull_secret() {
        let raw_config = r#"
pull_secret: |
    {"auths": {"cloud.openshift.com": {"auth": "secretsecret", "email": "foo@bar.com"}}}
"#;

        let mut config = RecertConfig::empty().unwrap();

        config.config_file_raw = Some(raw_config.to_string());

        assert!(serde_json::to_string(&config).unwrap().contains("secretsecret"),);
        REDACT_SECRETS.store(true, Relaxed);
        assert!(!serde_json::to_string(&config).unwrap().contains("secretsecret"),);
        REDACT_SECRETS.store(false, Relaxed);
    }

    #[test]
    #[serial]
    fn test_dont_redact_config_file_raw() {
        let raw_config = r#"
use_key_rules:
- /path/to/key
"#;

        let mut config = RecertConfig::empty().unwrap();

        config.config_file_raw = Some(raw_config.to_string());

        assert!(serde_json::to_string(&config).unwrap().contains("/path/to/key"),);
        REDACT_SECRETS.store(true, Relaxed);
        assert!(serde_json::to_string(&config).unwrap().contains("/path/to/key"),);
        REDACT_SECRETS.store(false, Relaxed);
    }

    #[test]
    #[serial]
    fn test_pull_secret_not_serialized() {
        let mut config = RecertConfig::empty().unwrap();

        config.cluster_customizations.pull_secret = Some("woiefjowiefjwioefj".to_string());

        assert!(serde_json::to_string(&config).unwrap().contains("woiefjowiefjwioefj"),);
        REDACT_SECRETS.store(true, Relaxed);
        assert!(!serde_json::to_string(&config).unwrap().contains("woiefjowiefjwioefj"),);
        REDACT_SECRETS.store(false, Relaxed);
    }
}<|MERGE_RESOLUTION|>--- conflicted
+++ resolved
@@ -2,15 +2,11 @@
 use crate::{
     cluster_crypto::REDACT_SECRETS,
     cnsanreplace::{CnSanReplace, CnSanReplaceRules},
-<<<<<<< HEAD
-    ocp_postprocess::{cluster_domain_rename::params::ClusterNamesRename, proxy_rename::args::Proxy},
-=======
     ocp_postprocess::{
         additional_trust_bundle::params::{parse_additional_trust_bundle, ProxyAdditionalTrustBundle},
         cluster_domain_rename::params::ClusterNamesRename,
         proxy_rename::args::Proxy,
     },
->>>>>>> 9719b3c4
     use_cert::{UseCert, UseCertRules},
     use_key::{UseKey, UseKeyRules},
 };
@@ -19,11 +15,7 @@
 use itertools::Itertools;
 use serde::Serialize;
 use serde_json::Value;
-<<<<<<< HEAD
-use std::{env, path::PathBuf, sync::atomic::Ordering::Relaxed};
-=======
 use std::{env, sync::atomic::Ordering::Relaxed};
->>>>>>> 9719b3c4
 
 #[cfg(test)]
 use serde_json::json;
@@ -55,15 +47,10 @@
     pub(crate) kubeadmin_password_hash: Option<String>,
     #[serde(serialize_with = "redact")]
     pub(crate) pull_secret: Option<String>,
-<<<<<<< HEAD
-    pub(crate) additional_trust_bundle: Option<String>,
-    pub(crate) machine_network_cidr: Option<String>,
-=======
     pub(crate) user_ca_bundle: Option<String>,
     pub(crate) proxy_trusted_ca_bundle: Option<ProxyAdditionalTrustBundle>,
     pub(crate) machine_network_cidr: Option<String>,
     pub(crate) chrony_config: Option<String>,
->>>>>>> 9719b3c4
 }
 
 /// All parsed CLI arguments, coalesced into a single struct for convenience
@@ -160,19 +147,12 @@
                 ip: None,
                 kubeadmin_password_hash: None,
                 pull_secret: None,
-<<<<<<< HEAD
-                additional_trust_bundle: None,
-                proxy: None,
-                install_config: None,
-                machine_network_cidr: None,
-=======
                 proxy: None,
                 install_config: None,
                 machine_network_cidr: None,
                 user_ca_bundle: None,
                 proxy_trusted_ca_bundle: None,
                 chrony_config: None,
->>>>>>> 9719b3c4
             },
             threads: None,
             regenerate_server_ssh_keys: None,
@@ -180,10 +160,7 @@
             summary_file_clean: None,
             config_file_raw: None,
             cli_raw: None,
-<<<<<<< HEAD
-=======
             postprocess_only: false,
->>>>>>> 9719b3c4
         })
     }
 
@@ -252,21 +229,30 @@
             Some(value) => Some(value.as_str().context("set_kubeadmin_password_hash must be a string")?.to_string()),
             None => None,
         };
-<<<<<<< HEAD
-        let additional_trust_bundle = match value.remove("additional_trust_bundle") {
-=======
         let user_ca_bundle = match value.remove("user_ca_bundle") {
->>>>>>> 9719b3c4
             Some(value) => Some(parse_additional_trust_bundle(
                 value.as_str().context("additional_trust_bundle must be a string")?,
             )?),
             None => None,
         };
-<<<<<<< HEAD
+        let proxy_trusted_ca_bundle = match value.remove("proxy_trusted_ca_bundle") {
+            Some(value) => Some(
+                ProxyAdditionalTrustBundle::parse(value.as_str().context("proxy_trusted_ca_bundle must be a string")?).context(format!(
+                    "proxy_trusted_ca_bundle {}",
+                    value.as_str().context("proxy_trusted_ca_bundle must be a string")?
+                ))?,
+            ),
+            None => None,
+        };
         let machine_network_cidr = match value.remove("machine_network_cidr") {
             Some(value) => Some(value.as_str().context("machine_network_cidr must be a string")?.to_string()),
             None => None,
         };
+        let chrony_config = match value.remove("chrony_config") {
+            Some(value) => Some(value.as_str().context("chrony_config must be a string")?.to_string()),
+            None => None,
+        };
+
         let dry_run = value
             .remove("dry_run")
             .unwrap_or(Value::Bool(false))
@@ -280,39 +266,6 @@
             Some(value) => parse_threads(value)?,
             None => None,
         };
-=======
-        let proxy_trusted_ca_bundle = match value.remove("proxy_trusted_ca_bundle") {
-            Some(value) => Some(
-                ProxyAdditionalTrustBundle::parse(value.as_str().context("proxy_trusted_ca_bundle must be a string")?).context(format!(
-                    "proxy_trusted_ca_bundle {}",
-                    value.as_str().context("proxy_trusted_ca_bundle must be a string")?
-                ))?,
-            ),
-            None => None,
-        };
-        let machine_network_cidr = match value.remove("machine_network_cidr") {
-            Some(value) => Some(value.as_str().context("machine_network_cidr must be a string")?.to_string()),
-            None => None,
-        };
-        let chrony_config = match value.remove("chrony_config") {
-            Some(value) => Some(value.as_str().context("chrony_config must be a string")?.to_string()),
-            None => None,
-        };
-
-        let dry_run = value
-            .remove("dry_run")
-            .unwrap_or(Value::Bool(false))
-            .as_bool()
-            .context("dry_run must be a boolean")?;
-        let etcd_endpoint = match value.remove("etcd_endpoint") {
-            Some(value) => Some(value.as_str().context("etcd_endpoint must be a string")?.to_string()),
-            None => None,
-        };
-        let threads = match value.remove("threads") {
-            Some(value) => parse_threads(value)?,
-            None => None,
-        };
->>>>>>> 9719b3c4
         let regenerate_server_ssh_keys = match value.remove("regenerate_server_ssh_keys") {
             Some(value) => parse_server_ssh_keys(value)?,
             None => None,
@@ -355,19 +308,12 @@
             ip,
             kubeadmin_password_hash: set_kubeadmin_password_hash,
             pull_secret,
-<<<<<<< HEAD
-            additional_trust_bundle,
-            proxy,
-            install_config,
-            machine_network_cidr,
-=======
             user_ca_bundle,
             proxy_trusted_ca_bundle,
             proxy,
             install_config,
             machine_network_cidr,
             chrony_config,
->>>>>>> 9719b3c4
         };
 
         let recert_config = Self {
@@ -442,15 +388,10 @@
                 install_config: cli.install_config,
                 kubeadmin_password_hash: cli.kubeadmin_password_hash,
                 pull_secret: cli.pull_secret,
-<<<<<<< HEAD
-                additional_trust_bundle: cli.additional_trust_bundle,
-                machine_network_cidr: cli.machine_network_cidr,
-=======
                 user_ca_bundle: cli.user_ca_bundle,
                 proxy_trusted_ca_bundle: cli.proxy_trusted_ca_bundle,
                 machine_network_cidr: cli.machine_network_cidr,
                 chrony_config: cli.chrony_config,
->>>>>>> 9719b3c4
             },
             threads: cli.threads,
             regenerate_server_ssh_keys: cli.regenerate_server_ssh_keys.map(ConfigPath::from),
@@ -474,8 +415,6 @@
     }
 }
 
-<<<<<<< HEAD
-=======
 fn ensure_no_cli_args() -> Result<()> {
     let num_args = std::env::args().len();
 
@@ -487,7 +426,6 @@
     Ok(())
 }
 
->>>>>>> 9719b3c4
 fn parse_summary_file_clean(value: Value) -> Result<Option<ConfigPath>> {
     Ok(Some(
         ConfigPath::new(value.as_str().context("summary_file_clean must be a string")?).context(format!(
@@ -755,36 +693,6 @@
     Ok((crypto_dirs, crypto_files, cluster_customization_dirs, cluster_customization_files))
 }
 
-<<<<<<< HEAD
-pub(crate) fn parse_additional_trust_bundle(value: &str) -> Result<String> {
-    let bundle = if !value.contains('\n') {
-        let path = PathBuf::from(&value);
-
-        ensure!(path.try_exists()?, "additional_trust_bundle must exist");
-        ensure!(path.is_file(), "additional_trust_bundle must be a file");
-
-        String::from_utf8(std::fs::read(&path).context("failed to read additional_trust_bundle")?)
-            .context("additional_trust_bundle must be valid UTF-8")?
-    } else {
-        value.to_string()
-    };
-
-    let pems = pem::parse_many(bundle.as_bytes()).context("additional_trust_bundle must be valid PEM")?;
-
-    ensure!(!pems.is_empty(), "additional_trust_bundle must contain at least one certificate");
-
-    ensure!(
-        pems.iter().all(|pem| pem.tag() == "CERTIFICATE"),
-        "additional_trust_bundle must contain only certificates"
-    );
-
-    // After parsing, we still return the raw bundle, as OpenShift also preserves the original
-    // comments and whitespace in the user's additional trust bundle
-    Ok(bundle)
-}
-
-=======
->>>>>>> 9719b3c4
 #[cfg(test)]
 mod tests {
     use super::*;
