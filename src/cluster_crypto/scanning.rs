use self::crypto_objects::DiscoveredCryptoObect;
use super::{
    crypto_objects,
    locations::{FileContentLocation, FileLocation, K8sResourceLocation, Location, LocationValueType},
};
use crate::{
    cluster_crypto::{crypto_objects::process_unknown_value, json_crawl},
    config::path::ConfigPath,
    file_utils::{self, read_file_to_string},
    k8s_etcd::InMemoryK8sEtcd,
    recert::timing::RunTime,
};
use anyhow::{bail, ensure, Context, Error, Result};
use futures_util::future::join_all;
use serde_json::Value;
use std::{
    collections::HashSet,
    os::unix::prelude::OsStrExt,
    path::{Path, PathBuf},
    sync::Arc,
};
use tokio::task::JoinHandle;

pub(crate) mod external_certs;

pub(crate) async fn crypto_scan(
    in_memory_etcd_client: Arc<InMemoryK8sEtcd>,
<<<<<<< HEAD
    static_dirs: Vec<ConfigPath>,
    static_files: Vec<ConfigPath>,
=======
    crypto_dirs: Vec<ConfigPath>,
    crypto_files: Vec<ConfigPath>,
>>>>>>> 9719b3c4
    external_certs: HashSet<String>,
) -> Result<(RunTime, Vec<DiscoveredCryptoObect>)> {
    log::info!("Scanning for cryptographic objects...");

    let start_time = std::time::Instant::now();

    // Launch separate paralllel long running background task
<<<<<<< HEAD
    let discovered_filesystem_dir_objects = scan_static_dirs(static_dirs, &external_certs);
    let discovered_filesystem_file_objects = scan_static_files(static_files, &external_certs);
    let external_certs = external_certs.clone();
    let discovered_etcd_objects = tokio::spawn(async move {
=======
    let discovered_filesystem_dir_crypto_objects = scan_crypto_dirs(crypto_dirs, &external_certs);
    let discovered_filesystem_file_crypto_objects = scan_crypto_files(crypto_files, &external_certs);
    let external_certs = external_certs.clone();
    let discovered_etcd_crypto_objects = tokio::spawn(async move {
>>>>>>> 9719b3c4
        scan_etcd_resources(in_memory_etcd_client, &external_certs)
            .await
            .context("etcd resources")
    });

    // ... and join them
<<<<<<< HEAD
    let discovered_etcd_objects = discovered_etcd_objects.await??;
    let discovered_filesystem_dir_objects = discovered_filesystem_dir_objects.await??;
    let discovered_filesystem_file_objects = discovered_filesystem_file_objects.await??;
=======
    log::info!("Waiting for scanning to complete...");
    let discovered_etcd_objects = discovered_etcd_crypto_objects.await??;
    log::info!("Etcd scanning complete");
    let discovered_filesystem_dir_objects = discovered_filesystem_dir_crypto_objects.await??;
    log::info!("Static dir scanning complete");
    let discovered_filesystem_file_objects = discovered_filesystem_file_crypto_objects.await??;
    log::info!("Static file scanning complete");

    log::info!(
        "Scanning complete, filesystem dir objects: {}, filesystem file objects: {}, etcd objects: {}",
        discovered_filesystem_dir_objects.len(),
        discovered_filesystem_file_objects.len(),
        discovered_etcd_objects.len()
    );
>>>>>>> 9719b3c4

    // Return all objects discovered as one large vector
    let all_discovered_objects = discovered_etcd_objects
        .into_iter()
        .chain(discovered_filesystem_dir_objects)
        .chain(discovered_filesystem_file_objects)
        .collect::<Vec<_>>();

    log::info!(
        "Scanning for cryptographic objects done, found {} objects",
        all_discovered_objects.len()
    );

    Ok((RunTime::since_start(start_time), all_discovered_objects))
}

<<<<<<< HEAD
fn scan_static_dirs(
    static_dirs: Vec<ConfigPath>,
=======
fn scan_crypto_dirs(
    crypto_dirs: Vec<ConfigPath>,
>>>>>>> 9719b3c4
    external_certs: &HashSet<String>,
) -> JoinHandle<Result<Vec<DiscoveredCryptoObect>, Error>> {
    let external_certs = external_certs.clone();
    tokio::spawn(async move {
        anyhow::Ok(
            join_all(
                crypto_dirs
                    .into_iter()
<<<<<<< HEAD
                    .map(|static_dir| {
                        let external_certs = external_certs.clone();
                        tokio::spawn(async move {
                            scan_filesystem_directory(&static_dir, external_certs)
=======
                    .map(|crypto_dir| {
                        let external_certs = external_certs.clone();
                        tokio::spawn(async move {
                            log::trace!("Scanning dir {:?}", crypto_dir);
                            scan_filesystem_directory(&crypto_dir, external_certs)
>>>>>>> 9719b3c4
                                .await
                                .with_context(|| format!("static dir {:?}", crypto_dir))
                        })
                    })
                    .collect::<Vec<_>>(),
            )
            .await
            .into_iter()
            .collect::<Result<Vec<_>, _>>()?
            .into_iter()
            .collect::<Result<Vec<_>, _>>()?
            .into_iter()
            .flatten()
            .collect::<Vec<_>>(),
        )
    })
}

<<<<<<< HEAD
fn scan_static_files(
    static_files: Vec<ConfigPath>,
=======
fn scan_crypto_files(
    crypto_files: Vec<ConfigPath>,
>>>>>>> 9719b3c4
    external_certs: &HashSet<String>,
) -> JoinHandle<Result<Vec<DiscoveredCryptoObect>, Error>> {
    let external_certs = external_certs.clone();
    tokio::spawn(async move {
        anyhow::Ok(
            join_all(
                crypto_files
                    .into_iter()
<<<<<<< HEAD
                    .map(|static_file| {
                        let external_certs = external_certs.clone();
                        tokio::spawn(async move {
                            scan_filesystem_file(static_file.to_path_buf(), external_certs)
=======
                    .map(|crypto_file| {
                        let external_certs = external_certs.clone();
                        tokio::spawn(async move {
                            log::trace!("Scanning file {:?}", crypto_file);
                            scan_filesystem_file(crypto_file.to_path_buf(), external_certs)
>>>>>>> 9719b3c4
                                .await
                                .with_context(|| format!("crypto file {:?}", crypto_file))
                        })
                    })
                    .collect::<Vec<_>>(),
            )
            .await
            .into_iter()
            .collect::<Result<Vec<_>, _>>()?
            .into_iter()
            .collect::<Result<Vec<_>, _>>()?
            .into_iter()
            .flatten()
            .collect::<Vec<_>>(),
        )
    })
}

/// Read all relevant resources from etcd, scan them for cryptographic objects and record them
/// in the appropriate data structures.
pub(crate) async fn scan_etcd_resources(
    etcd_client: Arc<InMemoryK8sEtcd>,
    external_certs: &HashSet<String>,
) -> Result<Vec<DiscoveredCryptoObect>> {
    let key_lists = {
        let etcd_client = &etcd_client;
        [
            &(etcd_client.list_keys("secrets").await.context("listing secrets")?),
            &(etcd_client.list_keys("configmaps").await.context("listing configmaps")?),
            &(etcd_client
                .list_keys("validatingwebhookconfigurations")
                .await
                .context("listing validatingwebhookconfigurations")?),
            &(etcd_client
                .list_keys("mutatingwebhookconfigurations")
                .await
                .context("listing validatingwebhookconfigurations")?),
            &(etcd_client
                .list_keys("apiregistration.k8s.io/apiservices")
                .await
                .context("listing apiservices")?),
            &(etcd_client
                .list_keys("machineconfiguration.openshift.io/machineconfigs")
                .await
                .context("listing machineconfigs")?),
            &(etcd_client
                .list_keys("machineconfiguration.openshift.io/controllerconfigs")
                .await
                .context("listing controllerconfigs")?),
        ]
    };

    let all_keys = key_lists.into_iter().flatten().collect::<Vec<_>>();

    if all_keys.is_empty() && etcd_client.etcd_client.is_some() {
        bail!("No keys found in etcd - is the etcd database empty/corrupt?")
    }

    Ok(join_all(
        all_keys
            .into_iter()
            .map(|key| {
                let key = key.clone();
                let etcd_client = Arc::clone(&etcd_client);
                let external_certs = external_certs.clone();
                tokio::spawn(async move {
                    log::trace!("Scanning etcd key {:?}", key);
                    let etcd_result = etcd_client
                        .get(key.clone())
                        .await
                        .with_context(|| format!("getting key {:?}", key))?
                        .context("key disappeared")?;
                    let value: Value = serde_yaml::from_slice(etcd_result.value.as_slice())
                        .with_context(|| format!("deserializing value of key {:?}", key,))?;
                    let k8s_resource_location = K8sResourceLocation::try_from(&value)?;

                    // Ensure our as_etcd_key function knows to generates the correct key, while we
                    // still have the key to compare to. TODO: Find a more robust way to generate
                    // etcd keys, kubernetes is doing it weirdly which is why as_etcd_key is so
                    // complicated. Couldn't find documentation on how it should be done properly
                    ensure!(
                        etcd_result.key == k8s_resource_location.as_etcd_key(),
                        "{:?} != {:?}",
                        etcd_result.key,
                        k8s_resource_location.as_etcd_key()
                    );

                    let decoded_yaml_values = json_crawl::crawl_json(value)
                        .with_context(|| format!("crawling yaml of key {:?}", key))?
                        .iter()
                        .map(|yaml| json_crawl::decode_json_value(yaml).context(format!("decoding yaml of key {:?}", key)))
                        .collect::<Result<Vec<_>>>()?;

                    anyhow::Ok(
                        decoded_yaml_values
                            .into_iter()
                            .flatten()
                            .map(|(yaml_location, yaml_value)| {
                                process_unknown_value(
                                    yaml_value,
                                    &Location::k8s_yaml(&k8s_resource_location, &yaml_location),
                                    &external_certs,
                                )
                                .with_context(|| format!("processing yaml value of key {:?} at location {:?}", key, yaml_location))
                            })
                            .collect::<Result<Vec<_>>>()?
                            .into_iter()
                            .flatten()
                            .collect::<Vec<_>>(),
                    )
                })
            })
            .collect::<Vec<_>>(),
    )
    .await
    .into_iter()
    .collect::<Result<Vec<_>, _>>()?
    .into_iter()
    .collect::<Result<Vec<_>, _>>()?
    .into_iter()
    .flatten()
    .collect::<Vec<_>>())
}

/// Recursively scans a directoy for files which exclusively contain a PEM bundle (as opposed
/// to being embedded in a YAML file) and records them in the appropriate data structures.
pub(crate) async fn scan_filesystem_directory(dir: &Path, external_certs: HashSet<String>) -> Result<Vec<DiscoveredCryptoObect>> {
    let external_certs = external_certs.clone();
    Ok(join_all(
        file_utils::globvec(dir, "**/*.pem")?
            .into_iter()
            // Other classic PEM extensions
            .chain(file_utils::globvec(dir, "**/*.crt")?.into_iter())
            .chain(file_utils::globvec(dir, "**/*.key")?.into_iter())
            .chain(file_utils::globvec(dir, "**/*.pub")?.into_iter())
            // Also scan for the .mcdorig versions of the above files, which are sometimes created
            // by machine-config-daemon
            .chain(file_utils::globvec(dir, "**/*.crt.mcdorig")?.into_iter())
            .chain(file_utils::globvec(dir, "**/*.key.mcdorig")?.into_iter())
            .chain(file_utils::globvec(dir, "**/*.pub.mcdorig")?.into_iter())
            // A file-system copy of machineconfig objects found in /etc/machine-config-daemon/currentconfig
            .chain(file_utils::globvec(dir, "**/currentconfig")?.into_iter())
            // A file used by MCS
            .chain(file_utils::globvec(dir, "**/mcs-machine-config-content.json")?.into_iter())
            // The various names for kubeconfig files
            .chain(file_utils::globvec(dir, "**/*kubeconfig")?.into_iter())
            .chain(file_utils::globvec(dir, "**/kubeconfig")?.into_iter())
            .chain(file_utils::globvec(dir, "**/kubeConfig")?.into_iter())
            // JWT tokens can be found in files named "token"
            .chain(file_utils::globvec(dir, "**/token")?.into_iter())
            .map(|file_path| tokio::spawn(scan_filesystem_file(file_path.clone(), external_certs.clone())))
            .collect::<Vec<_>>(),
    )
    .await
    .into_iter()
    .collect::<Result<Vec<_>, _>>()?
    .into_iter()
    .collect::<Result<Vec<_>, _>>()?
    .into_iter()
    .flatten()
    .collect::<Vec<_>>())
}

async fn scan_filesystem_file(file_path: PathBuf, external_certs: HashSet<String>) -> Result<Vec<DiscoveredCryptoObect>> {
<<<<<<< HEAD
=======
    log::trace!("Reading file {:?}", file_path);

>>>>>>> 9719b3c4
    let contents = read_file_to_string(&file_path).await?;

    anyhow::Ok(
        if String::from_utf8(file_path.file_name().context("non-file")?.as_bytes().to_vec())?
            .to_lowercase()
            .contains("kubeconfig")
            || String::from_utf8(file_path.file_name().context("non-file")?.as_bytes().to_vec())? == "currentconfig"
            || String::from_utf8(file_path.file_name().context("non-file")?.as_bytes().to_vec())? == "mcs-machine-config-content.json"
        {
            process_static_resource_yaml(contents, &file_path, &external_certs)
                .with_context(|| format!("processing static resource yaml of file {:?}", file_path))?
        } else {
            crypto_objects::process_unknown_value(
                contents,
                &Location::Filesystem(FileLocation {
                    path: file_path.to_string_lossy().to_string(),
                    content_location: FileContentLocation::Raw(LocationValueType::YetUnknown),
                }),
                &external_certs,
            )
            .with_context(|| format!("processing pem bundle of file {:?}", file_path))?
        },
    )
}

pub(crate) fn process_static_resource_yaml(
    contents: String,
    yaml_path: &Path,
    external_certs: &HashSet<String>,
) -> Result<Vec<DiscoveredCryptoObect>> {
    Ok(json_crawl::crawl_json((serde_yaml::from_str::<Value>(contents.as_str())?).clone())?
        .iter()
        .map(json_crawl::decode_json_value)
        .collect::<Result<Vec<_>>>()?
        .into_iter()
        .map(|opt| opt.context("failed to decode yaml"))
        .collect::<Result<Vec<_>>>()?
        .into_iter()
        .map(|(yaml_location, decoded_yaml_value)| {
            process_unknown_value(
                decoded_yaml_value,
                &Location::file_yaml(&yaml_path.to_string_lossy(), &yaml_location),
                external_certs,
            )
        })
        .collect::<Result<Vec<_>>>()?
        .into_iter()
        .flatten()
        .collect::<Vec<_>>())
}<|MERGE_RESOLUTION|>--- conflicted
+++ resolved
@@ -25,13 +25,8 @@
 
 pub(crate) async fn crypto_scan(
     in_memory_etcd_client: Arc<InMemoryK8sEtcd>,
-<<<<<<< HEAD
-    static_dirs: Vec<ConfigPath>,
-    static_files: Vec<ConfigPath>,
-=======
     crypto_dirs: Vec<ConfigPath>,
     crypto_files: Vec<ConfigPath>,
->>>>>>> 9719b3c4
     external_certs: HashSet<String>,
 ) -> Result<(RunTime, Vec<DiscoveredCryptoObect>)> {
     log::info!("Scanning for cryptographic objects...");
@@ -39,28 +34,16 @@
     let start_time = std::time::Instant::now();
 
     // Launch separate paralllel long running background task
-<<<<<<< HEAD
-    let discovered_filesystem_dir_objects = scan_static_dirs(static_dirs, &external_certs);
-    let discovered_filesystem_file_objects = scan_static_files(static_files, &external_certs);
-    let external_certs = external_certs.clone();
-    let discovered_etcd_objects = tokio::spawn(async move {
-=======
     let discovered_filesystem_dir_crypto_objects = scan_crypto_dirs(crypto_dirs, &external_certs);
     let discovered_filesystem_file_crypto_objects = scan_crypto_files(crypto_files, &external_certs);
     let external_certs = external_certs.clone();
     let discovered_etcd_crypto_objects = tokio::spawn(async move {
->>>>>>> 9719b3c4
         scan_etcd_resources(in_memory_etcd_client, &external_certs)
             .await
             .context("etcd resources")
     });
 
     // ... and join them
-<<<<<<< HEAD
-    let discovered_etcd_objects = discovered_etcd_objects.await??;
-    let discovered_filesystem_dir_objects = discovered_filesystem_dir_objects.await??;
-    let discovered_filesystem_file_objects = discovered_filesystem_file_objects.await??;
-=======
     log::info!("Waiting for scanning to complete...");
     let discovered_etcd_objects = discovered_etcd_crypto_objects.await??;
     log::info!("Etcd scanning complete");
@@ -75,7 +58,6 @@
         discovered_filesystem_file_objects.len(),
         discovered_etcd_objects.len()
     );
->>>>>>> 9719b3c4
 
     // Return all objects discovered as one large vector
     let all_discovered_objects = discovered_etcd_objects
@@ -92,13 +74,8 @@
     Ok((RunTime::since_start(start_time), all_discovered_objects))
 }
 
-<<<<<<< HEAD
-fn scan_static_dirs(
-    static_dirs: Vec<ConfigPath>,
-=======
 fn scan_crypto_dirs(
     crypto_dirs: Vec<ConfigPath>,
->>>>>>> 9719b3c4
     external_certs: &HashSet<String>,
 ) -> JoinHandle<Result<Vec<DiscoveredCryptoObect>, Error>> {
     let external_certs = external_certs.clone();
@@ -107,18 +84,11 @@
             join_all(
                 crypto_dirs
                     .into_iter()
-<<<<<<< HEAD
-                    .map(|static_dir| {
-                        let external_certs = external_certs.clone();
-                        tokio::spawn(async move {
-                            scan_filesystem_directory(&static_dir, external_certs)
-=======
                     .map(|crypto_dir| {
                         let external_certs = external_certs.clone();
                         tokio::spawn(async move {
                             log::trace!("Scanning dir {:?}", crypto_dir);
                             scan_filesystem_directory(&crypto_dir, external_certs)
->>>>>>> 9719b3c4
                                 .await
                                 .with_context(|| format!("static dir {:?}", crypto_dir))
                         })
@@ -137,13 +107,8 @@
     })
 }
 
-<<<<<<< HEAD
-fn scan_static_files(
-    static_files: Vec<ConfigPath>,
-=======
 fn scan_crypto_files(
     crypto_files: Vec<ConfigPath>,
->>>>>>> 9719b3c4
     external_certs: &HashSet<String>,
 ) -> JoinHandle<Result<Vec<DiscoveredCryptoObect>, Error>> {
     let external_certs = external_certs.clone();
@@ -152,18 +117,11 @@
             join_all(
                 crypto_files
                     .into_iter()
-<<<<<<< HEAD
-                    .map(|static_file| {
-                        let external_certs = external_certs.clone();
-                        tokio::spawn(async move {
-                            scan_filesystem_file(static_file.to_path_buf(), external_certs)
-=======
                     .map(|crypto_file| {
                         let external_certs = external_certs.clone();
                         tokio::spawn(async move {
                             log::trace!("Scanning file {:?}", crypto_file);
                             scan_filesystem_file(crypto_file.to_path_buf(), external_certs)
->>>>>>> 9719b3c4
                                 .await
                                 .with_context(|| format!("crypto file {:?}", crypto_file))
                         })
@@ -328,11 +286,8 @@
 }
 
 async fn scan_filesystem_file(file_path: PathBuf, external_certs: HashSet<String>) -> Result<Vec<DiscoveredCryptoObect>> {
-<<<<<<< HEAD
-=======
     log::trace!("Reading file {:?}", file_path);
 
->>>>>>> 9719b3c4
     let contents = read_file_to_string(&file_path).await?;
 
     anyhow::Ok(
